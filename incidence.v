(*
<<<<<<< HEAD
  5:59 7:55 coding
  3:57 4:45 coding
  zojirushi $20 

=======
>>>>>>> 09cb1aab
  This module defines an abstract theory of
  Incidence geoemetry.
*)

Require Import base.
Require Import List.
Require Import Bool.
Require Import Classical.
Require Import Description.

Module Incidence.

(* Represents an abstract Incidence geometry. *)
Structure Incidence : Type := incidence {
  (* Represents the set of points. *)
  point : Set;

  (* Asserts that equality between points is decideable. *)
  point_eq_dec : forall p q : point, { p = q } + { p <> q };

  (*
    Accepts three points and asserts that
    they are distinct.
  *)
  distinct
    :  point -> point -> point -> Prop
    := fun p q r => p <> q /\ p <> r /\ q <> r;

  (* Represents the set of lines. *)
  line : Set;

  (* Asserts that equality between lines is decideable. *)
  line_eq_dec : forall l m : line, { l = m } + { l <> m };

  (*
    Accepts a line and a point and returns true
    iff the point lies on the line.
  *)
  on : line -> point -> bool;

  (*
    Asserts that three points A, B  and c are
    collinear if there exists one line l such
    that all three points A, B, and C all lie
    on l.
    Accepts three points and returns true iff
  *)
  collinear
    :  point -> point -> point -> Prop
    := fun p q r : point
         => exists l : line, on l p = true /\ on l q = true /\ on l r = true; 

  (*
    Accepts three points and returns true iff
    they are not collinear.
  *)
  noncollinear
    :  point -> point -> point -> Prop
    := fun p q r => ~ collinear p q r;

  (*
    Two lines l and m are said to be parallel
    if there is no point P such that P lies on
    both  l and m.
  *)
  parallel
    :  line -> line -> Prop
    := fun l m => ~ exists p : point, on l p = true /\ on m p = true;

  (*
    Accepts two lines and returns true iff they
    are not parallel.
  *)
  nonparallel 
    :  line -> line -> Prop
    := fun l m => ~ parallel l m;

  (*
    Asserts that for every pair of distinct
    points P and Q there exists exactly one line
    l such that both P and Q lie on l.
  *)
  points_line_axiom : forall p q : point, p <> q -> exists! l : line, on l p = true /\ on l q = true;

  (*
    Asserts that for every line l there exists
    at least two distinct points P and Q such
    that both P and Q lie on l.
  *)
  line_points_axiom : forall l : line, exists p : point, exists q : point, p <> q -> on l p = true /\ on l q = true;

  (*
    Asserts that there exists three points that
    do not lie on any one line.

    Note: we must add the distinct condition or
    we could satisfy these axioms with a single
    point geometry.
  *)
  collinearity_axiom : exists p : point, exists q : point, exists r : point, distinct p q r /\ noncollinear p q r
}.

Arguments point_eq_dec {i} p q.
Arguments distinct {i} p q r.
Arguments line_eq_dec {i} l m.
Arguments on {i} l p.
Arguments collinear {i} p q r.
Arguments noncollinear {i} p q r.
Arguments parallel {i} l m.
Arguments nonparallel {i} l m.
Arguments points_line_axiom {i} p q H.
Arguments line_points_axiom {i} l.

Section Theorems.

(* Represents an arbitrary incidence geometry. *)
Variable g : Incidence.

(* Abbreviations. *)
Let point := point g.
Let line := line g.

(* Proves that at least two distinct lines exist. *)
Definition lines_ex
  :  exists l : line, exists m : line, l <> m
  := ex_ind (fun p : point =>
     ex_ind (fun q : point => 
     ex_ind (
       fun (r : point) (H : distinct p q r /\ noncollinear p q r)
         => ex_ind
              (fun (l : line) (H0 : unique (fun l => on l p = true /\ on l q = true) l)
                => ex_ind
                     (fun (m : line) (H1 : unique (fun m => on m q = true /\ on m r = true) m)
                       => ex_intro
                            (fun x => exists y : line, x = y -> False)
                            l
                            (ex_intro
                              (fun y => l = y -> False)
                              m
                              (fun H2 : l = m
                                => proj2 H
                                     (ex_intro
                                       (fun n => on n p = true /\ on n q = true /\ on n r = true)
                                       l
                                       (conj
                                         (proj1 (proj1 H0))
                                         (conj
                                           (proj2 (proj1 H0))
                                           (proj2 (proj1 H1)
                                            || on a r = true @a by H2)))))))
                     (points_line_axiom q r
                       (proj2 (proj2 (proj1 H)))))
               (points_line_axiom p q
                 (proj1 (proj1 H))))))
     (collinearity_axiom g).
 
Set Opaque lines_ex.

(*
  Proves that every pair of nonparallel lines
  have a point that lies on both lines.

  Note: this theorem uses the double negation
  rule from classical logic.
*)
Definition nonparallel_thm 
  :  forall l m : line, nonparallel l m -> exists p : point, on l p = true /\ on m p = true
  := fun l m (H : ~ ~ exists p, on l p = true /\ on m p = true)
       => NNPP (exists p, on l p = true /\ on m p = true) H.

Set Opaque nonparallel_thm.

(*
  If l and m are distinct nonparallel lines then
  there exists a unique point P such that P lies
  on both l and m.
*)
Definition unique_point_intersect_thm
  :  forall l m : line, l <> m -> nonparallel l m -> exists! p : point, on l p = true /\ on m p = true
  := fun l m H H0
       => let (p, H1) := nonparallel_thm l m H0 in
          ex_intro 
            (unique (fun p => on l p = true /\ on m p = true))
            p
            (conj H1
              (fun (q : point) (H2 : on l q = true /\ on m q = true)
                => sumbool_ind
                     (fun _ => p = q)
                     (fun H3 : p = q => H3)
                     (fun H3 : p <> q
                       => ex_ind
                            (fun n (H4 : unique (fun n => on n p = true /\ on n q = true) n)
                              => let H5
                                   :  on l p = true /\ on l q = true
                                   := conj (proj1 H1) (proj1 H2) in
                                 let H6
                                   :  on m p = true /\ on m q = true
                                   := conj (proj2 H1) (proj2 H2) in
                                 (False_ind
                                   (p = q)
                                   (H
                                     ((proj2 H4) m H6
                                      || a = m @a by <- (proj2 H4) l H5))))
                            (points_line_axiom p q H3))
                     (point_eq_dec p q))).

Set Opaque unique_point_intersect_thm.

(*
  Accepts two arguments, a point, p, and a list
  of points, qs, and asserts that none of the
  points in qs equal p.
*)
Definition point_list_different
  :  point -> list point -> Prop
  := fun p qs => Forall (fun q => q <> p) qs.

(*
  Accepts two arguments, a point, p, and a list
  of points, qs, and asserts that none of the
  points in qs equal p.
*)
Definition point_list_differentb
  :  point -> list point -> bool
  := fun p
       => list_rec
            (fun _ => bool)
            true
            (fun q qs (F : bool)
              => sumbool_rec
                   (fun _ => bool)
                   (fun H : q = p => false)
                   (fun H : q <> p => F)
                   (point_eq_dec q p)). 

(*
  Given a point, p, a list of points, qs, and
  a proof that p is not in qs, proves that p is
  not in the tail of qs either.
*)
Definition point_list_differentb_tail
  :  forall (p q : point) (qs : list point), point_list_differentb p (cons q qs) = true -> point_list_differentb p qs = true
  := fun p q qs
       => let t qs := point_list_differentb p qs = true in
          sumbool_ind
            (fun _ => t (cons q qs) -> t qs)
            (fun (H : point_list_differentb p qs = true) _
              => H)
            (fun (H : point_list_differentb p qs = false)
              => sumbool_ind
                   (fun H0 => sumbool_rec _ _ _ H0 = true -> t qs)
                   (fun (H0 : q = p) (H1 : false = true)
                     => False_ind
                          (t qs)
                          (diff_false_true H1))
                   (fun (H0 : q <> p) (H1 : t qs)
                     => (*
                          Note: technically we can just return H1, but that
                          would obscure the fact that this branch represents
                          a logical contradiction.
                        *)
                        False_ind
                          (t qs)
                          (diff_true_false
                            (H || a = false @a by <- H1)))
                   (point_eq_dec q p))
            (bool_dec0 (point_list_differentb p qs)).

Set Opaque point_list_differentb_tail.

(*
  Given a point, p, a list of points qs, and a
  proof that p is not in qs, proves that p does
  not equal the head of qs.
*)
Definition point_list_differentb_head
  :  forall (p q : point) (qs : list point), point_list_differentb p (cons q qs) = true -> q <> p
  := fun p q qs 
       => sumbool_ind
            (fun H 
              (*
                partial evaluation of point_list_differentb p (cons
                q qs) using: 

                Eval lazy beta delta [point_list_differentb
                list_rect list_rec] iota in (point_list_differentb
                p (cons q qs)).
              *)
              => (sumbool_rec _ _
                   (fun _ => (fix F (l : list point) : bool := _) qs)
                   H) = true -> q <> p)
            (fun (H : q = p) (H0 : false = true)
              => False_ind
                   (q <> p)
                   (diff_false_true H0))
            (fun (H : q <> p) _ => H)
            (point_eq_dec q p).

Set Opaque point_list_differentb_head.

(*
  Accepts a point, p, and a list of points,
  qs, where p is different from the head of
  qs and from every element in the tail of qs,
  and proves that p is not in qs.
*)
Definition point_list_differentb_ind
  :  forall (p q : point) (qs : list point), q <> p -> point_list_differentb p qs = true -> point_list_differentb p (cons q qs) = true
  := fun p q qs H H0
       => sumbool_ind
            (fun H1
              => sumbool_rec
                   (fun _ => bool)
                   (fun H : q = p => false)
                   (fun H : q <> p
                     => (fix F (rs : list point) : bool := _) qs)
                   H1 = true)
            (fun H1 : q = p
              => False_ind _ (H H1))
            (fun _
              => H0)
            (point_eq_dec q p).

Set Opaque point_list_differentb_ind.

(*
  Proves that point_list_differentb and
  point_list_different are equivalent.
*)
Definition point_list_differentb_thm
  :  forall (p : point) (qs : list point), point_list_differentb p qs = true <-> point_list_different p qs
  := fun p
       => list_ind
            (fun qs => point_list_differentb p qs = true <-> point_list_different p qs)
            (conj
              (fun _ => Forall_nil (fun q => q <> p))
              (fun _ => eq_refl true))
            (fun q qs (F : point_list_differentb p qs = true <-> point_list_different p qs)
              => conj
                   (fun H : point_list_differentb p (cons q qs) = true
                     => Forall_cons q
                          (point_list_differentb_head p q qs H)
                          ((proj1 F) (point_list_differentb_tail p q qs H) : Forall (fun q => q <> p) qs))
                   (fun H : point_list_different p (cons q qs)
                     => Forall_ind
                          (fun rs => point_list_differentb p rs = true)
                          (eq_refl true)
                          (fun r rs (H : r <> p) (H0 : point_list_different p rs)  (H1 : point_list_differentb p rs = true)  
                            => point_list_differentb_ind p r rs H
                                 (H1))
                          H)).

Set Opaque point_list_differentb_thm.

(*
  Given a point, p, a list of points qs, and a
  proof that p is not in qs, proves that p does
  not equal the head of qs.
*)
Definition point_list_different_head
  :  forall (p q : point) (qs : list point), point_list_different p (cons q qs) -> q <> p
  := fun p q qs H
       => point_list_differentb_head p q qs
            (proj2 (point_list_differentb_thm p (q :: qs)) H).

Set Opaque point_list_different_head.

(*
  Given a point, p, a list of points, qs, and
  a proof that p is not in qs, proves that p is
  not in the tail of qs either.
*)
Definition point_list_different_tail
  :  forall (p q : point) (qs : list point), point_list_different p (q :: qs) -> point_list_different p qs
  := fun p q qs H
       => proj1 (point_list_differentb_thm p qs)
            (point_list_differentb_tail p q qs
              (proj2 (point_list_differentb_thm p (q :: qs)) H)).

Set Opaque point_list_different_tail.

(*
  Accepts a point, p, and a list of points,
  qs, where p is different from the head of
  qs and from every element in the tail of qs,
  and proves that p is not in qs.
*)
Definition point_list_different_ind
  :  forall (p q : point) (qs : list point), q <> p -> point_list_different p qs -> point_list_different p (cons q qs)
  := fun p q qs H H0
       => (proj1 (point_list_differentb_thm p (q :: qs)))
            (point_list_differentb_ind p q qs H
              ((proj2 (point_list_differentb_thm p qs)) H0)).

Set Opaque point_list_different_ind.

(*
  Accepts a list of points and asserts that the
  list does not contain any duplicates.

  Note: this predicate is very similar to the
  NoDup predicate introduced by the standard
  List module.
*)
Inductive point_list_distinct : list point ->  Prop
  := point_list_distinct_nil  : point_list_distinct nil
  |  point_list_distinct_cons
    : forall (p : point) (qs : list point),
      point_list_different p qs ->
      point_list_distinct qs ->
      point_list_distinct (cons p qs).

(*
  Accepts a list of points and returns true iff
  the list does not contain any duplicates.
*)
Definition point_list_distinctb
  :  list point -> bool
  := list_rec
       (fun _ => bool)
       true
       (fun p qs F
         => point_list_differentb p qs && F).

(*
  Proves that point_list_distinctb and
  point_list_distinct are equivalent.
*)
Definition point_list_distinct_thm
  :  forall ps : list point, point_list_distinctb ps = true <-> point_list_distinct ps
  := list_ind
       (fun ps => point_list_distinctb ps = true <-> point_list_distinct ps)
       (conj
         (fun _ => point_list_distinct_nil)
         (fun _ => eq_refl true))
       (fun p ps (F : point_list_distinctb ps = true <-> point_list_distinct ps)
         => conj
              (fun H : point_list_distinctb (cons p ps) = true
                => let H0
                     :  point_list_differentb p ps = true /\ point_list_distinctb ps = true
                     := andb_prop
                          (point_list_differentb p ps)
                          (point_list_distinctb ps)
                          H in
                   point_list_distinct_cons p ps
                     ((proj1 (point_list_differentb_thm p ps)) (proj1 H0))
                     ((proj1 F) (proj2 H0)))
              (fun H : point_list_distinct (cons p ps)
                => point_list_distinct_ind
                     (fun rs => point_list_distinctb rs = true)
                     (eq_refl true)
                     (fun r rs (H0 : point_list_different r rs) (H1 : point_list_distinct rs) (H2 : point_list_distinctb rs = true)
                       => let H3
                            :  point_list_differentb r rs = true
                            := (proj2 (point_list_differentb_thm r rs)) H0 in
                          andb_true_intro (conj H3 H2))
                     (cons p ps)
                     H)).

Set Opaque point_list_distinct_thm.
 
(*
  Accepts two points and returns true iff they
  are equal.
*)
Definition point_eqb
  :  point -> point -> bool
  := fun p q
       => if point_eq_dec p q
            then true
            else false.

(*
  Accepts two points and returns true iff they
  are not equal.
*)
Definition point_neqb
  :  point -> point -> bool
  := fun p q
       => negb (point_eqb p q).

(*
  Proves that point_neqb is sound - i.e. that
  it returns true iff two points are different.
*)
Definition point_neqb_thm
  :  forall p q : point, point_neqb p q = true -> p <> q
  := fun p q
       => sumbool_ind
            (fun H => negb (if H then true else false) = true -> p <> q)
            (fun _ (H : false = true)
              => False_ind
                   (p <> q)
                   (diff_false_true H))
            (fun (H : p <> q) (_ : true = true)
              => H)
            (point_eq_dec p q).

Set Opaque point_negb_thm.
 
(* 
  Accepts a point, p, and a list of points,
  qs, and proves that, if every point in qs is
  different from p then `point_list_different p qs`.
*)
Definition point_list_neq_different
  :  forall (p : point) (qs : list point), (forall q : point, In q qs -> q <> p) -> point_list_different p qs
  := fun p qs H
       => proj2 (Forall_forall (fun q => q <> p) qs) H.

Set Opaque point_list_neq_different.

(*
  Accepts a point, p, and a list of points, qs,
  and proves that, if every point, q, in qs is
  not equal to p according to points_neqb then
  `point_list_different p qs`.
*)
Definition point_list_neqb_different
  :  forall (p : point) (qs : list point), (forall q : point, In q qs -> point_neqb q p = true) -> point_list_different p qs
  := fun p qs H
       => point_list_neq_different p qs
            (fun q H0 => point_neqb_thm q p (H q H0)).

Set Opaque point_list_neqb_different.

(*
  Accepts a point, p, and a list, ps, and removes
  all instances of p from ps.
*)
Definition point_list_delete
  :  forall (p : point) (ps : list point), {qs : list point | point_list_different p qs}
  := fun p ps
       => let qs := filter (fun q => point_neqb q p) ps in
          let H
            :  point_list_different p qs
            := point_list_neqb_different p qs
                 (fun q H
                   => proj2 (proj1 (filter_In (fun q => point_neqb q p) q ps) H)) in
          exist
            (point_list_different p)
            qs
            H.

(*
  Accepts a point, p, and a list of distinct
  points, ps, and returns a list of distinct
  points that are different than p.
*)
Definition point_list_deleteb
  :  forall (p : point) (ps : list point), {qs : list point | point_list_differentb p qs = true}
  := fun p ps
       => sig_rec
            (fun _ => {qs : list point | point_list_differentb p qs = true})
            (fun qs H
              => exist
                   (fun rs => point_list_differentb p rs = true)
                   qs
                   (proj2 (point_list_differentb_thm p qs) H))
            (point_list_delete p ps).

(*
  Accepts a list of distinct points and proves
  that the head of the list is different than
  all the remaining points and all the remaining
  points are distinct.
*)
Definition point_list_distinctb_inv
  :  forall (p : point) (ps : list point), point_list_distinctb (p :: ps) = true -> point_list_differentb p ps = true /\ point_list_distinctb ps = true
  := fun p ps (H : point_list_differentb p ps && point_list_distinctb ps = true)
       => andb_prop
            (point_list_differentb p ps) 
            (point_list_distinctb ps)
            H.

(*
  Accepts a list of distinct points and proves
  that the head of the list is different than
  all the remaining points and all the remaining
  points are distinct.
*)
Definition point_list_distinct_inv
  :  forall (p : point) (ps : list point), point_list_distinct (p :: ps) -> point_list_different p ps /\ point_list_distinct ps
  := fun p ps H
       => let H0
            :  point_list_distinctb (p :: ps) = true
            := proj2 (point_list_distinct_thm (p :: ps)) H in
          let H1
            :  point_list_differentb p ps = true /\ point_list_distinctb ps = true
            := point_list_distinctb_inv p ps H0 in
          conj
            (proj1 (point_list_differentb_thm p ps) (proj1 H1))
            (proj1 (point_list_distinct_thm ps) (proj2 H1)). 

(*
  Accepts a list of points and proves that the
  head of the list is different than all of the
  remaining points.
*)
Definition point_list_distinct_different
  :  forall (p : point) (ps : list point), point_list_distinct (p :: ps) -> point_list_different p ps
  := fun p ps H
       => proj1 (point_list_distinct_inv p ps H).

(*
  Accepts a list of distinct points and proves
  that the tail of the list is a list of distinct
  points.
*)
Definition point_list_distinct_tail
  :  forall (p : point) (ps : list point), point_list_distinct (p :: ps) -> point_list_distinct ps
  := fun p ps H
       => proj2 (point_list_distinct_inv p ps H).

(*
  Accepts two lists, xs and ys, and asserts that
  xs is a subset of ys.
*)
Definition set_list_subset
  :  forall A : Set, list A -> list A -> Prop
  := fun _ xs ys
       => forall x, In x xs -> In x ys.

Arguments set_list_subset {A} xs ys.

(*
  Accepts two lists, xs and ys, where xs is a
  subset of ys, and proves that every value
  that is not in ys is also not in xs.
*)
Definition set_list_subset_thm
  :  forall (A : Set) (xs ys : list A), set_list_subset xs ys -> forall z : A, ~ In z ys -> ~ In z xs
  := fun _ xs ys H z H0 (H1 : In z xs)
       => H0 (H z H1).

Arguments set_list_subset_thm {A} xs ys H z H0 H1.

Set Opaque set_list_subset_thm.

(*
  Accepts two lists of points, xs and ys, where
  xs is a subset of ys, and proves that xs
  remains a subset of ys even when we add the
  same element to both lists.
*)
Definition set_list_subset_cons
  :  forall (xs ys : list point), set_list_subset xs ys -> forall z : point, set_list_subset (z :: xs) (z :: ys)
  := fun xs ys H z w (H0 : In w (z :: xs))
       => sumbool_ind
            (fun _ => In w (z :: ys))
            (fun H1 : z = w
              => or_introl (In w ys) H1)
            (fun H1 : z <> w
              => or_ind
                   (fun H2 : z = w
                     => False_ind (In w (z :: ys)) (H1 H2))
                   (fun H2 : In w xs
                     => or_intror (z = w) (H w H2))
                   H0)
            (point_eq_dec z w).

Set Opaque set_list_subset_cons.

(*
  Proves that the tail of a list is a subset
  of the list.
*)
Definition set_list_subset_tail
  :  forall (A : Set) (x : A) (xs : list A), set_list_subset xs (x :: xs)
  := fun _ x xs y (H : In y xs)
       => or_intror (x = y) H.

Arguments set_list_subset_tail {A} x xs x0 H.

Set Opaque set_list_subset_tail.

(*
  Proves that if a point is different than every
  point in a list it is not in the list.
*)
Definition point_list_different_not_In
  :  forall (p : point) (qs : list point), point_list_different p qs -> ~ In p qs
  := fun p
       => list_rect
            (fun qs => point_list_different p qs -> ~ In p qs)
            (fun _ (H : In p nil) => H)
            (fun q qs
              (F : point_list_different p qs -> ~ In p qs)
              (H : point_list_different p (q :: qs))
              (H0 : In p (q :: qs))
              => or_ind
                   (fun H1 : q = p
                     => point_list_different_head p q qs H H1)
                   (fun H1 : In p qs
                     => F (point_list_different_tail p q qs H) H1)
                   H0).

Set Opaque point_list_different_not_In.

(*
  Proves that if a point is not in a list,
  the point does not equal the first element in
  the list.
*)
Definition point_list_not_In_head
  :  forall (p q : point) (qs : list point), ~ In p (q :: qs) -> q <> p
  := fun p q qs H
       => sumbool_ind
            (fun _ => q <> p)
            (fun H0 : q = p
              => False_ind (q <> p)
                   (H (or_introl (In p qs) H0)))
            (fun H0 : q <> p
              => H0)
            (point_eq_dec q p).

Set Opaque point_list_not_In_head.

(*
  Proves that if a point is not in a list,
  then the point is not in the tail of the
  list either.
*)
Definition point_list_not_In_tail
  :  forall (p q : point) (qs : list point), ~ In p (q :: qs) -> ~ In p qs
  := fun p q qs H (H0 : In p qs)
       => H (or_intror (q = p) H0).

Set Opaque point_list_not_In_tail.

(*
  Proves that if a point, p, is not in a list,
  qs, then p is different than every point in qs.
*)
Definition point_list_not_In_different
  :  forall (p : point) (qs : list point), ~ In p qs -> point_list_different p qs
  := fun p
       => list_rect
            (fun qs => ~ In p qs -> point_list_different p qs)
            (fun H => Forall_nil (fun q => q <> p))
            (fun q qs
              (F : ~ In p qs -> point_list_different p qs)
              (H : ~ In p (q :: qs))
              => Forall_cons q
                   (point_list_not_In_head p q qs H)
                   (F (point_list_not_In_tail p q qs H))).

Set Opaque point_list_not_In_different.

(* Proves that point_list_different is decideable. *)
Definition point_list_different_dec
  :  forall (p : point) (ps : list point), {point_list_different p ps} + {~ point_list_different p ps}
  := fun p ps
       => sumbool_rec (* over bool_dec0 (point_list_differentb p ps) *)
            (fun _ => {point_list_different p ps} + {~ point_list_different p ps})
            (fun H : point_list_differentb p ps = true
              => left (~ point_list_different p ps)
                   (proj1 (point_list_differentb_thm p ps) H))
            (fun H : point_list_differentb p ps = false
              => right (point_list_different p ps)
                   (fun H0 : point_list_different p ps
                     => diff_true_false
                          (H
                            || a = false @a by <- (proj2 (point_list_differentb_thm p ps) H0))))
            (bool_dec0 (point_list_differentb p ps)).

Set Opaque point_list_different_dec.

(*
  Proves that if a point, p, is different than
  every point in a list, qs, then p is different
  than every point in every subset of qs.
*)
Definition point_list_different_subset
  :  forall (p : point) (qs : list point), point_list_different p qs -> forall (rs : list point), set_list_subset rs qs -> point_list_different p rs
  := fun p qs H rs H0
       => point_list_not_In_different p rs
            (set_list_subset_thm rs qs H0 p
              (point_list_different_not_In p qs H)).

Set Opaque point_list_different_subset.

(*
  Proves that if a point, p, does not equal the
  first element in a list, qs, nor does it equal
  any of the remaining elements, p is not in qs.
*)
Definition point_list_not_In
  :  forall (p q : point) (qs : list point), q <> p -> ~ In p qs -> ~ In p (q :: qs)
  := fun p q qs H H0
       => or_ind 
            (fun H1 : q = p => H H1)
            (fun H1 : In p qs => H0 H1).

Set Opaque point_list_not_In.

(*
  Proves that given a point, p, and a list of
  points, ps, we can determine whether or not
  p is in ps.
*)
Definition point_list_In_dec
  :  forall (p : point) (ps : list point), {In p ps} + {~ In p ps}
  := fun p
       => list_rec
            (fun ps => {In p ps} + {~ In p ps})
            (right (In p nil)
              (fun H : In p nil => H))
            (fun q qs (F : {In p qs} + {~ In p qs})
              => sumbool_rec
                   (fun _ => {In p (q :: qs)} + {~ In p (q :: qs)})
                   (fun H : q = p
                     => left (~ In p (q :: qs))
                          (or_introl (In p qs) H))
                   (fun H : q <> p
                     => sumbool_rec
                          (fun _ => {In p (q :: qs)} + {~ In p (q :: qs)})
                          (fun H0 : In p qs
                            => left (~ In p (q :: qs))
                                 (or_intror (q = p) H0))
                          (fun H0 : ~ In p qs
                            => right (In p (q :: qs))
                                 (point_list_not_In p q qs H H0))
                          F)
                   (point_eq_dec q p)).
                          
Set Opaque point_list_In_dec.

(*
  Proves that given a point, p, and a list of
  points, ps, that contains p we can decideably
  determine whether or not p is the first element
  in ps or is contained in the tail of ps.
*)
Definition point_list_In_destr
  :  forall (p q : point) (qs : list point), In p (q :: qs) -> {q = p} + {In p qs}
  := fun p q qs H
       => sumbool_rec
            (fun _ => {q = p} + {In p qs})
            (fun H0 : q = p
              => left (In p qs) H0)
            (fun H0 : q <> p
              => sumbool_rec (* over point_list_In_dec *)
                   (fun _ => {q = p} + {In p qs})
                   (fun H1 : In p qs
                     => right (q = p) H1)
                   (fun H1 : ~ In p qs
                     => False_rec
                          ({q = p} + {In p qs})
                          (point_list_not_In p q qs H0 H1 H))
                   (point_list_In_dec p qs))
            (point_eq_dec q p).

Set Opaque point_list_In_destr.

(*
  Proves that if a point is not different than
  every point in a list, the point must be in
  the list.
*)
Definition point_list_not_different_In
  :  forall (p : point) (ps : list point), ~ point_list_different p ps -> In p ps
  := fun p ps H
       => sumbool_ind
            (fun _ => In p ps)
            (fun H0 : In p ps => H0)
            (fun H0 : ~ In p ps
              => False_ind
                   (In p ps)
                   (H (point_list_not_In_different p ps H0)))
            (point_list_In_dec p ps).

Set Opaque point_list_not_different_In.

(*
  Accepts a nonempty list of points, returns the
  first element in the list and the remaining elements.
*)
Definition point_list_destr
  :  forall ps : list point, length ps > 0 -> {x | ps = (fst x) :: (snd x)}
  := list_rect
       (fun ps => length ps > 0 -> {x | ps = (fst x) :: (snd x)})
       (fun H : 0 > 0
         => False_rec
              {x | nil = (fst x) :: (snd x)}
              (Gt.gt_irrefl 0 H))
       (fun p qs _ _
         => exist
              (fun x => (p :: qs) = (fst x) :: (snd x))
              (p, qs)
              (eq_refl (p :: qs))).

(*
  Accepts two lists, ps and qs, and returns
  true iff ps is a sublist of qs - I.E. every
  element in ps is in qs and the order in which
  the elements appear are the same.
*)
Inductive point_list_sublist : list point -> list point -> Prop
  := point_list_sublist_nil : point_list_sublist nil nil
  |  point_list_sublist_out
     : forall (p0 : point) (ps : list point) (q0 : point) (qs : list point),
       point_list_sublist (p0 :: ps) qs ->
       point_list_sublist (p0 :: ps) (q0 :: qs)
  | point_list_sublist_in
    :  forall (p0 : point) (ps : list point) (q0 : point) (qs : list point),
       p0 = q0 ->
       point_list_sublist ps qs ->
       point_list_sublist (p0 :: ps) (q0 :: qs).

(*
  Provest that if ps is a sublist of qs, then
  ps is also a subset of qs.
*)
Definition point_list_sublist_subset
  :  forall ps qs : list point, point_list_sublist ps qs -> set_list_subset ps qs
  := point_list_sublist_ind
       set_list_subset
       (fun p (H : In p nil) => False_ind (In p nil) H)
       (fun p0 ps q0 qs
         (_ : point_list_sublist (p0 :: ps) qs)
         (H0 : set_list_subset (p0 :: ps) qs)
         => fun p (H1 : In p (p0 :: ps))
              => or_intror (q0 = p) (H0 p H1))
       (fun p0 ps q0 qs
         (H0 : p0 = q0)
         (H1 : point_list_sublist ps qs)
         (H5 : set_list_subset ps qs)
         => fun p (H2 : In p (p0 :: ps))
              => or_ind
                   (fun H3 : p0 = p
                     => or_introl (In p qs)
                          (eq_sym (H0 || a = q0 @a by <- H3)))
                   (fun H3 : In p ps
                     => or_intror (q0 = p)
                          (H5 p H3))
                   H2).

(*
  point_set_list_cut
  : forall (p : point) (ps : list point),
    point_list_distinct ps -> 
    In p ps ->
    {(qs, rs) : ((list point) * (list point)) |
      ps = qs ++ (p :: rs)}

  Now we want to prove that qs and rs are
  distinct. The standard List module defines
  a predicate NoDup that is analogous to
  point_list_distinct. For this predicate, the
  module proves `NoDup (l ++ a :: l') -> NoDup
  (l ++ l')` as NoDup_remove_1. This result
  combined with a proof that `NoDup (l ++ m)
  -> NoDup l /\ NoDup m` would produce a result
  analogous to what I want.

  I'd also want to prove that `~ In p qs` and
  `~ In p rs`. The result NoDup_remove_2 proves
  `NoDup (l ++ a :: l') -> ~ In a (l ++ l')`. We
  can use proof by contradiction to prove that
  `~ In p qs /\ ~ In p rs`. If `In p qs` then, by
  In_or_app, `In p (qs ++ rs)`, which contradicts
  _. The proof is similar for rs.

  Lastly, I'd want to prove that the length
  reduced by 1 - i.e. `length ps = S (length qs
  + length rs)`. This follows from app_length
  and plus_n_Sm.

  So, the cut functipn appears to be the way to go.
  I need to prove that `forall ps,
  points_distinct ps <-> NoDup point_eq_dec ps`
  and should probably redefine points_distinct
  to align my code with the standard lib.
*)
Definition point_set_list_cut
  :  forall (p : point) (ps : list point),
     point_list_distinct ps -> 
     In p ps ->
     {x : ((list point) * (list point)) |
       ps = (fst x) ++ (p :: (snd x))}
  := fun p 
       => let T ps x := ps = (fst x) ++ (p :: (snd x)) in
          let U ps := {x : ((list point) * (list point)) | T ps x} in
          list_rect
            (fun ps => point_list_distinct ps -> In p ps -> U ps)
            (fun _ (H : False)
              => False_rect (U nil) H)
            (fun p0 ps
              (F : point_list_distinct ps -> In p ps -> U ps)
              (H : point_list_distinct (p0 :: ps))
              (H0 : In p (p0 :: ps))
              => let G
                   :  In p ps -> U ps
                   := F (point_list_distinct_tail p0 ps H) in
                 sumbool_rec (* over point_eq_dec q0 p *)
                   (fun _ => U (p0 :: ps))
                   (fun H1 : p0 = p
                     => let x := (nil, ps) in
                        exist
                          (T (p0 :: ps))
                          x
                          (eq_sym (app_nil_l (p0 :: ps))
                            || p0 :: ps = nil ++ (a :: ps) @a by <- H1))
                   (fun H1 : p0 <> p
                     => sumbool_rec (* over In p (p0 :: ps) *)
                          (fun _ => U (p0 :: ps))
                          (fun H2 : p0 = p
                            => False_rec (U (p0 :: ps)) (H1 H2))
                          (fun H2 : In p ps
                            => let (x, H3) := G H2 in
                               exist
                                 (T (p0 :: ps))
                                 (p0 :: fst x, snd x)
                                 (eq_refl (p0 :: ps)
                                   || p0 :: ps = p0 :: a @a by <- H3
                                   || p0 :: ps = a @a by <- app_comm_cons (fst x) (p :: snd x) p0))
                          (point_list_In_destr p p0 ps H0))
                   (point_eq_dec p0 p)).

(*
  TODO: This function is underspecified,
  the fact that it preserves the order of all
  elements other than p is not reflected in the
  specifications. Instead the specifications
  treat ps and qs as sets.

  I need to sharpen this specification.

  forall (p : point) (ps : list point), point_list_distinct ps -> In p ps -> {qs : list point | (forall q : point, q <> p /\ In q ps <-> In q qs) /\ point_list_distinct qs /\ S (length qs) = length ps}
*)
Definition point_set_list_remove
  :  forall (p : point) (ps : list point),
       point_list_distinct ps ->
       In p ps ->
       {qs : list point |
         (forall q : point, (q <> p /\ In q ps) <-> In q qs) /\
         length ps = S (length qs)}
  := fun p
       => let T ps qs := (forall q : point, (q <> p /\ In q ps) <-> In q qs) /\ length ps = S (length qs) in
          let U ps := {qs : list point | T ps qs} in
          list_rect
            (fun ps => point_list_distinct ps -> In p ps -> U ps)
            (fun _ (H : False)
              => False_rect (U nil) H)
            (fun q0 qs
              (F : point_list_distinct qs -> In p qs -> U qs)
              (H : point_list_distinct (q0 :: qs))
              (H0 : In p (q0 :: qs))
              => let G := F (point_list_distinct_tail q0 qs H) in
                 sumbool_rec (* over point_eq_dec q0 p *)
                   (fun _ => U (q0 :: qs))
                   (fun H1 : q0 = p
                     => exist
                          (T (q0 :: qs))
                          qs
                          (conj
                            (fun q : point
                              => conj
                                   (fun H2 : q <> p /\ In q (q0 :: qs)
                                     => or_ind
                                          (fun H3 : q0 = q
                                            => False_ind
                                                 (In q qs)
                                                 ((proj1 H2)
                                                   (eq_sym H3 || q = a @a by <- H1)))
                                          (fun H3 : In q qs => H3)
                                          (proj2 H2))
                                   (fun H2 : In q qs
                                     => conj
                                          (fun H3 : q = p
                                            => let H4
                                                 : q = q0
                                                 := H3 || q = a @a by H1 in
                                               let H5
                                                 : ~ In q0 qs 
                                                 := point_list_different_not_In q0 qs
                                                      (point_list_distinct_different q0 qs H) in
                                               let H6
                                                 :  ~ In q qs
                                                 := H5 || ~ In a qs @a by H4 in
                                               H6 H2)
                                          (or_intror (q0 = q) H2)))
                            (eq_refl (S (length qs)))))
                   (fun H1 : q0 <> p
                     => sumbool_rec (* over In p (q0 :: qs) *)
                          (fun _ => U (q0 :: qs))
                          (fun H2 : q0 = p
                            => False_rec (U (q0 :: qs)) (H1 H2))
                          (fun H2 : In p qs
                            => let (rs, H6)
                                 := G H2 in
                               exist
                                 (T (q0 :: qs))
                                 (q0 :: rs)
                                 (conj
                                   (fun (r : point)
                                     => let H3 
                                          :  (r <> p /\ In r qs) <-> In r rs
                                          := (proj1 H6) r in
                                        conj
                                          (fun H4 : r <> p /\ In r (q0 :: qs)
                                            => or_ind (* over In r (q0 :: qs) *)
                                                 (fun H5 : q0 = r
                                                   => or_introl (In r rs) H5)
                                                 (fun H5 : In r qs
                                                   => or_intror
                                                        (q0 = r)
                                                        ((proj1 H3) (conj (proj1 H4) H5)))
                                                 (proj2 H4))
                                          (fun H4 : In r (q0 :: rs)
                                            => or_ind (* over In r (q0 :: rs) *)
                                                 (fun H5 : q0 = r
                                                   => conj
                                                        (H1 || a <> p @a by <- H5)
                                                        (or_introl (In r qs) H5))
                                                 (fun H5 : In r rs
                                                   => let H7
                                                        :  r <> p /\ In r qs
                                                        := (proj2 H3) H5 in
                                                      conj
                                                        (proj1 H7)
                                                        (or_intror (q0 = r) (proj2 H7)))
                                                 H4))
                                   (eq_S (length qs) (length (q0 :: rs)) (proj2 H6))))
                          (point_list_In_destr p q0 qs H0))
                   (point_eq_dec q0 p)).

(*
  Prove that deleting an element from a list
  produces a subset.
*)
Definition point_set_list_remove_subset
  :  forall (p : point) (ps qs : list point),
     (forall q : point, (q <> p /\ In q ps) <-> In q qs) ->
     set_list_subset qs ps
  := fun p ps qs H
       => fun (q : point) (H0 : In q qs)
            => proj2 ((proj2 (H q)) H0).

Set Opaque point_set_list_remove_subset.

(*
  Accepts a line and a list of points and returns
  true iff all the ppints lie on the line.
*)
Definition points_on
  :  line -> list point -> bool
  := fun l => forallb (on l).

(*
  Accepts a list of points and asserts that they
  are collinear.
*)
Definition points_collinear
  :  list point -> Prop
  := fun ps => exists l : line, Forall (fun p => on l p = true) ps.

(*
  Accepts a line, l, and a list of points, ps,
  and proves that the points in ps are collinear
  if they all lie on l.
*)
Definition points_on_collinear
  :  forall (l : line) (ps : list point), points_on l ps = true -> points_collinear ps
  := fun l ps H
       => ex_intro
            (fun l => Forall (fun p => on l p = true) ps)
            l
            (proj2 (Forall_forall (fun p => on l p = true) ps)
              (proj1 (forallb_forall (on l) ps) H)).

(*
  Accepts a list of points and returns true iff
  they are collinear.

  Note: this function checks whether or not all
  of the points in ps lie on the line passing
  through the first two points.
*)
Definition points_collinearb
  :  forall ps : list point, point_list_distinct ps -> bool
  := list_rec
       (fun ps => point_list_distinct ps -> bool)
       (fun _ => true)
       (fun p ps _
         => list_rec
              (fun ps => point_list_distinct (cons p ps) -> bool)
              (fun _ => true)
              (fun q qs _ (H : point_list_distinct (cons p (cons q qs)))
                => let H0
                     :  q <> p
                     := point_list_differentb_head p q qs
                          (proj1
                            (andb_prop
                              (point_list_differentb p (cons q qs))
                              (point_list_distinctb (cons q qs))
                              (proj2 (point_list_distinct_thm (cons p (cons q qs))) H))) in
                   let (l, _)
                     := constructive_definite_description
                          (fun l => on l q = true /\ on l p = true)
                          (points_line_axiom q p H0) in
                   points_on l qs)
              ps).

(*
*)
Definition point_set
  :  Set
  := {ps : list point | point_list_distinct ps}.

(*
*)
Definition point_set_list
  :  point_set -> list point
  := fun ps => proj1_sig ps.

(*
*)
Definition point_set_distinct
  :  forall ps : point_set, point_list_distinct (point_set_list ps)
  := fun ps => proj2_sig ps.

(*
*)
Definition point_set_in
  :  point -> point_set -> Prop
  := fun p ps
       => In p (point_set_list ps).

(*
  Proves that we can always decide whether or
  not a point belongs to a point set.
*)
Definition point_set_in_dec
  :  forall (p : point) (ps : point_set), {point_set_in p ps} + {~ point_set_in p ps}
  := fun p ps
       => sumbool_rec
            (fun _ => {point_set_in p ps} + {~ point_set_in p ps})
            (fun H : point_set_in p ps
              => left (~ point_set_in p ps) H)
            (fun H : ~ point_set_in p ps
              => right (point_set_in p ps) H)
            (point_list_In_dec p (point_set_list ps)).

(*
*)
Definition point_set_subset
  :  point_set -> point_set -> Prop
  := fun ps qs
       => forall p : point, point_set_in p ps -> point_set_in p qs.

(*
*)
Definition point_set_disjoint
  :  point_set -> point_set -> Prop
  := fun ps qs
       => forall p : point, point_set_in p ps -> ~ point_set_in p qs.

(* Proves that point_set_disjoint is symmetrical. *)
Definition point_set_disjoint_sym
  :  forall ps qs : point_set, point_set_disjoint ps qs -> point_set_disjoint qs ps
  := fun ps qs (H : point_set_disjoint ps qs) p (H0 : point_set_in p qs) (H1 : point_set_in p ps)
       => H p H1 H0.

(*
*)
Definition point_set_eq
  :  point_set -> point_set -> Prop
  := fun ps qs
       => point_set_subset ps qs /\ point_set_subset qs ps.

(*
*)
Definition point_set_nil
  :  point_set
  := exist
       (fun ps => point_list_distinct ps)
       nil
       point_list_distinct_nil.

(*
  Accepts a point, p, and a point set, ps,
  and adds p to ps.
*)
Definition point_set_add
  :  forall (p : point) (ps : point_set), {qs : point_set | forall q : point, p = q \/ point_set_in q ps <-> point_set_in q qs}
  := fun p ps
       => sumbool_rec
            (fun _ => {qs : point_set | forall q : point, p = q \/ point_set_in q ps <-> point_set_in q qs})
            (fun H : point_list_different p (point_set_list ps)
              => let qs
                   :  point_set
                   := exist
                        point_list_distinct
                        (p :: (point_set_list ps))
                        (point_list_distinct_cons p (point_set_list ps) H (point_set_distinct ps)) in
                 exist
                   (fun rs => forall q : point, p = q \/ point_set_in q ps <-> point_set_in q rs)
                   qs
                   (fun q
                     => conj
                          (fun H0 : p = q \/ point_set_in q ps => H0)
                          (fun H0 : point_set_in q qs => H0)))
            (fun H : ~ point_list_different p (point_set_list ps)
              => exist
                   (fun rs => forall q : point, p = q \/ point_set_in q ps <-> point_set_in q rs)
                   ps
                   (fun q
                     => conj
                          (fun H0 : p = q \/ point_set_in q ps
                            => or_ind
                                 (fun H1 : p = q
                                   => point_list_not_different_In p (point_set_list ps) H
                                      || In a (point_set_list ps) @a by <- H1)
                                 (fun H1 : point_set_in q ps => H1)
                                 H0)
                          (fun H0 : point_set_in q ps
                            => or_intror (p = q) H0)))
            (point_list_different_dec p (point_set_list ps)).

(*

*)
Definition points_list_remove_distinct
  :  forall (p : point) (ps : list point), point_list_distinct ps ->
     forall qs : list point, 
     (forall q : point, (q <> p /\ In q ps) <-> In q qs) ->
     point_list_distinct qs
  := fun p
       => list_ind _
            (fun _ : point_list_distinct nil
              => list_ind _
                   (fun _ => point_list_distinct_nil)
                   (fun q0 qs _ (H : forall q : point, (q <> p /\ In q nil) <-> In q (q0 :: qs))
                     => False_ind (point_list_distinct (q0 :: qs))
                          ((proj2 (H q0))
                            (or_introl (In q qs) (eq_refl q0)))))
            (fun p0 ps
              (H : point_list_distinct ps -> forall qs, (forall q, (q <> p /\ In q qs) <-> In q qs) -> point_list_distinct qs)
              (H0 : point_list_distinct (p0 :: ps))
              => list_ind _
                   (fun _ : forall q, (q <> p /\ In q (p0 :: ps)) <-> In q nil
                     => (* we have a contradiction here as `In q nil` is false *)
                        point_list_distinct_nil)
                   (fun q0 qs
                     (_ : forall q, (q <> p /\ In q (p0 :: ps)) <-> In q qs)
                     (H1 : forall q, (q <> p /\ In q (q0 :: ps)) <-> In q (q0 :: qs))
                     => let H2
                          :  set_list_subset (q0 :: qs) (p0 :: ps)
                          := fun (q : point) (H3 : In q (q0 :: qs))
                               => proj2 ((proj2 (H1 q)) H3) in
                        point_list_distinct_cons p (q0 qs
                          (point_list_different_subset q0 ps 
                        

point_list_distinct_cons q0 qs
                          
(*
  define recursively over ps
  for the nil list let qs be nil and proof by contradiction both ways since
    1. point_set_in q nil is always false and
    2. same
  for ps = x :: xs
    cases on p = x or p <> x
      if p = x
        then return xs
          
  alt approach
  use points_distinct_remove
  cases on p in point_set_list ps = xs
    if In p xs
      then
        let ys be list ret by points_distinct_remove 
        let qs be make_point_set ys using distinctness ret by pdr.
        prove q <> p /\ point_set_in q ps -> point_set_in q qs
        by crap I need the equivalent of point_distinct_list_remove : forall p ps, distinct ps -> In p ps -> {qs | forall q, q <> p /\ In q ps <-> qs /\ distinct qs /\ S (length qs) = length ps}
          
*)
Definition point_set_remove
  :  forall (p : point) (ps : point_set), {qs : point_set | forall q : point, q <> p /\ point_set_in q ps <-> point_set_in q qs}
  := 

(*
*)
Definition make_point_set
  :  forall (ps : list point), point_list_distinct ps -> point_set
  := exist point_list_distinct ps.

(*
  Accepts a point set, ps, and asserts that ps
  is noncollinear.
*)
Definition point_set_noncollinear
  :  point_set -> Prop
  := fun ps
       => points_noncollinear (point_set_list ps).

(*
  Accepts three distinct noncollinear points
  and returns them in a point set that is
  noncollinear.
*)
Axiom point_noncollinear_triple_set
  :  forall p q r : point, distinct p q r -> noncollinear p q r -> {ps : point_set | point_set_noncollinear ps}.
(*
  := make_point_set (q :: r :: s :: nil)
       (point_list_distinct_cons q (r :: s :: nil)
         (Forall_cons
           (fun x => x <> q)
           r (s :: nil)
           (not_eq_sym (proj1 (proj2 H)))
           (Forall_cons
             (fun x => x <> q)
             s nil
             (not_eq_sym (proj2 (proj2 H)))
             (Forall_nil (fun x => x <> q))))
         (point_list_distinct_cons r (s :: nil)
           (Forall_cons
             (fun x => x <> r)
             s nil
             (not_eq_sym (proj2 (proj2 H)))
             (Forall_nil (fun x => x <> r)))
           (point_list_distinct_cons s nil
             (Forall_nil (fun x => x <> s))
             point_list_distinct_nil)))
*)

(*
informal proof sketch

if ps is a point set and p is in ps then we can get the points in ps that do not equal p, qs. and point_set_eq (point_set_add p qs) ps.

what's more if `point_set_noncollinear ps` then `point_set_noncollinear rs`

Now if ps is a triple, and p is in ps then `point_set_remove p ps` is a pair.

If `~ point_set_in p ps` and `point_set_is_pair ps` then `let (q, r) := point_set_pair ps H in distinct p q r`

If `point_set_in p ps` and `point_set_is_triple ps` and `point_set_is_noncollinear ps`
  then
    `let qs := point_set_remove p ps H in`
    since ps is a triple we can prove qs is a pair
    let (q, r) := point_set_pair in
    `point_set_eq (point_set_add p qs) ps`
    this implies that `noncollinear (point_set_add p qs)`

    prove that if qs is a pair and p is not in qs then `exist q r, point_set_eq (point_triple_set (p, q, r)) (point_set_add p qs) 

I need to define three classes of results:

  1. results about point lists, point_list_*
  2. results about point tuples
  3. results about point sets, point_set_*

point tuples fix order and size, point lists fix order, point sets fix distinctness but generalize over order and size.

A point set is a list of distinct points.

The incidence geometry axioms relate to point tuples, but most proofs are easier when I can work with point sets. Meanwhile, point sets are point lists where all the points are distinct and the operations do not care about order.

point tuple -> point set -point set remove-> point set -> point tuple

distinctness is preserved by this sequence.

noncollinearity only exists for triples and larger tuples.

if p is in a point set, ps, we have:

`point_set_eq (point_set_add p (point_set_remove p ps)) ps`

then we can rearrange tuples and maintain noncollinearity.

ps : point_set --> qs := point_set_remove p ps --> point_set_add p qs --> point_set_eq (point_set_add p qs) ps --> point_set_noncollinear (point_set_add p qs) --> point_set_is_pair qs --> let (p, q, r) := point_set_pair_add p qs --> noncollinear p q r because point_set_noncollinear ps -> noncollinear ...

thm : forall ps : point_set, point_set_is_triple ps -> point_set_noncollinear ps -> let (p, q, r) := point_set_triple ps in noncollinear p q r

and point_set_triple (point_set_add p qs) -> let (q, r) := point_set_pair qs in (p, q, r).
*)

(*
  Given a point, p, proves that there exists
  two other points, q and r, such that p, q,
  and r are distinct and noncollinear.
*)
Definition point_other_noncollinear
  :  forall p : point, exist q : point, exist r : point, distinct p q r /\ noncollinear p q r
  := ex_ind (fun q : point =>
     ex_ind (fun r : point => 
     ex_ind (
       fun (s : point) (H : distinct q r s /\ noncollinear q r s)
         => let (ps, H0)
              := point_noncollinear_triple_set q r s (proj1 H) (proj2 H) in
            sumbool_rec (* over point_set_in_dec p ps *)
              (fun H1 : point_set_in p ps
                => point_set_remove p ps H1
                       

(*
informal proof sketch

invoke collinearity_axiom to get three points q r s that are distinct and noncollinear.
either p is in the set {q r s} or its not
if p is in q r s then return the two points that p does not equal as x y.
  then q r s equals p x y and so p x y is noncollinear.
if p is not in q r s then form set {p q r}
  either {p q r} is collinear or its not
    if {p q r} is collinear then let l denote the line through p q r and form {p q s}
      either {p q s} is collinear or its not
        if {p q s} is collinear then let m denote the line through p q s
          l and m are equivalent by uniqueness in points_line_axiom p q
          hence q r s are collinear
          hence contradiction
        else return {p q s} as distinct and noncollinear
    else return {p q r} as distinct and noncollinear     
*)





(*
  TODO I forgot to factor in the fact that point sets are distinct.
*)
Definition point_set_difference_strong
  :  forall x y : point_set, {rs : point_set | forall p : point, point_set_in p x /\ ~ point_set_in p y <-> point_set_in p rs}
  := fun x y
       => let t x rs := forall p : point, point_set_in p x /\ ~ point_set_in p y <-> point_set_in p rs in
          let u x := {rs | t x rs} in
          sig_rec u
            => list_rec 
                 (fun ps => forall H : point_list_distinct ps, u (make_point_set ps H))
                 (fun H : point_list_distinct nil
                   => exist
                        (t (make_point_set nil H))
                        point_set_nil
                        (conj
                          (fun p (H0 : In p nil /\ ~ point_set_in p y)
                            => False_ind
                                 (t
                                   (make_point_set nil H)
                                   point_set_nil)
                                 (and_ind
                                   (fun (H0 : In p nil) _ => H0)
                                   H))
                          (fun H0 : point_set_in p point_set_nil
                            => False_ind
                                 (point_set_in p (make_point_set nil H) /\ ~ point_set_in p y)
                                 H0)))
                 (fun p ps F (H : point_list_distinct (p :: ps))
                   => sumbool_rec
                        (fun 

                   => exist
                        (t (make_point_set (p :: ps) H))
                        

          list_rec u
            (exist
              (t nil)
              nil
              (fun p (H : In p nil /\ ~ point_set_in p qs)
                => False_ind
                     (t nil nil)
                     (and_ind
                       (fun (H0 : In p nil) _ => H0)
                       H)))
            (fun p rs (F : u rs)
              => sumbool_rec (* over in p qs *)
                   (fun _ => u (p :: rs))
                   (fun H : point_set_in p qs
                     => let (ss, H0) := F in
                        (* H0 : {ss : point_set | forall p : point, point_set_in p rs /\ ~ point_set_in p qs -> point_set_in p ss} *)
                        exist
                          (t (p :: rs))
                          ss
                          (fun q (H1 : point_set_in q (p :: rs) /\ ~ (point_set_in q qs))
                            => or_ind
                                 (fun H2 : p = q
                                   => False_ind
                                        (point_set_in q ss)
                                        (proj2 H1
                                          (H || point_set_in a qs @a by H2)))
                                 (fun H2 : In p rs
                                   => H0 (conj H2 (proj2 H1)))
                                 (proj1 H1)))
                   (fun H : ~ point_set_in p qs
                     => let (ss, H0) := F in
                        let ts := p :: ss in
                        exist
                          (t (p :: rs))
                          ts
                          (fun q (H1 : point_set_in q (p :: rs) /\ ~ (point_set_in q qs))
                            => or_ind
                                 (fun H2 : p = q
                                   => or_inrol (In q ss) H2)
                                 (fun H2 : In p rs
                                   => or_intror
                                        (p = q)
                                        (H0 (conj H2 (proj2 H1))))
                                 (proj1 H1)))
            (point_set_list ps)

(*

(*
*)
Definition point_set_singleton
  :  forall p : point -> {ps : point_set | unique (fun q : point => point_set_is q ps) p}

(*
*)
Definition point_set_add
  :  forall (p : point) (ps : point_set), {qs : list point | point_set_eq (point_set_difference qs ps) (point_
  := fun p ps
       => 

(*
*)
Definition point_set_remove
  :  forall (p : point) (ps : point_set), point_set_in p ps -> {qs : point_set | point_set_subset qs ps /\ ~ point_set_in p qs}

(*
*)
Definition point_set_replace_collinear
  :  forall 

(*
 TODO Give me a list of the points guaranteed to exist by collinearity_axiom.

 TODO  A function that returns two other points when given a point that are proved to be different and distinct 

  : {ps : list point
      | point_list_distinct ps /\
        length ps = 3

  points_others
    : forall p : point, exists q : point, exists r : point, distinct p q r /\ noncollinear p q r

  my goal was to call the collinearity axiom to get three distinct noncollinear points q r s
  then form these in a list ps := q :: r :: s :: nil
  prove the elements were distinct using point_list_distinct_cons
  use cases over point_list_In_dec
    if p is in ps
      call points_distinct_remove to get qs where qs is distinct and doesnt contain
      in this case we can prove that p :: qs is noncollinear but we'd need to deepen our theory (points_collinear + thms).
    if p is not in ps
      we can take the first two points and use point_list_different_head and point_list_different_tail iterative to prove they are all different 

  goal
    : forall (p : point) (ps : list point) (H : point_list_distinct ps), points_noncollinear ps -> forall H0 : In p ps, let (qs, H1) := points_distinct_remove ps H p H0 in point_list_distinct (p :: qs) /\ points_noncollinear (p :: ps)

*)
 
(*
*)
Definition points_others_noncollinear
  : forall p : point, exists q : point, exists r : point, distinct p q r /\ noncollinear p q r
  := fun p
       => ex_ind (fun q : point =>
          ex_ind (fun r : point =>
          ex_ind
            (fun (s : point) (H : distinct q r s /\ noncollinear q r s)
              => let ps := (q :: r :: s :: nil) in
                 sumbool_ind (* over In p ps *)
                   (fun _ => exists x : point, exists y : point, distinct p x y /\ noncollinear p x y)
                   (fun H0 : In p ps
                     => let (qs, H1)
                          := points_distinct_remove ps 
                               (* TODO: point_list_distinct ps *)
                               p H0 in
                        let rs := p :: qs in
                        let ((x, ss), H2)
                          := point_list_destr qs
                               (lt_0_Sn 1
                                || a > 0 @a by (eq_add_S (proj1 (proj2 (proj2 H1))) : length qs = 2)) in
                        let ((y, _), H3)
                          := point_list_destr ss
                               (lt_0_Sn 0
                                || a > 0 @a by 

(*
Check (eq_add_S (length (1 :: 2 :: 3 :: nil)) 3 (eq_refl (length (0 :: 1 :: 2 :: 3 :: nil))) : length (1 :: 2 :: 3 :: nil) = 3).
*)

(*
  Proves that at least one line passes through
  each point.
*)
Definition point_line_ex
  :  forall p : point, exists l : line, on l p = true
  := fun p
       => ex_ind (fun q =>
          ex_ind (fun r =>
          ex_ind (
            fun (s : point) (H : distinct q r s /\ noncollinear q r s)
              => let qs := q :: r :: s :: nil in
                 bool_dec0
                   (fun _ => exists l : line, on l p = true)
                   (fun H : point_list_differentb p qs = true
                     => let H0
                          :  p <> q
                          := point_list_differentb_head p q (r :: s :: nil) H in
                        ex_ind
                          (fun l (H1 : unique (fun l => on l p = true /\ on l q = true) l)
                            => ex_intro
                                 (fun l => on l p = true)
                                 l
                                 (proj1 (proj1 H1)))
                          (points_line_axiom p q H0))
                   (fun H : point_list_differentb p qs = false
                     => 

Definition points_collinearb_thm
  :  forall (ps : list point) (H : point_list_distinct ps), points_collinearb ps H = true <-> points_collinear ps
  := list_rec
       (fun ps => forall H : point_list_distinct ps, points_collinearb ps H = true <-> points_collinear ps)
       (conj
         (fun H _ => 
           (*
             points_collinearb nil H= true -> points_collinear nil
             _ -> exists l, Forall _ nil
           *)
           ex_ind
             (fun (l : line) (H0 : exists m : line, l <> m)
               => ex_intro
                    (fun l => Forall (fun p => on l p = true) nil)
                    l
                    (Forall_nil (fun p => on l p = true)))
             lines_ex)
         (fun _ _ => eq_refl true))
       (fun
         (p : point)
         (ps : list point)
         (H : forall H0 : point_list_distinct, points_collinearb ps H0 = true <-> points_collinear ps)
         (H0 : point_list_distinct (p::ps))
         => conj
              (*
                points_collinearb (p :: ps) = true -> points_collinear (p :: ps)
                _ => exists l : line, Forall (fun p => on l p = true) (p :: ps)
              *)
              (*
                two cases:
                  ps is nil
                    we use fact that every point lines on a line to get l. Then use Forall_cons with Forall_nil taking care of the recursive case.
                  ps is not nil
                  ps is q::qs
                    let line be the line through p and q
                    use points_collinearb_tail to prove that q::qs is collinear
                    use ex_ind to get m the line that all q::qs is on
                    use Forall_cons 
              *)
              


              (Forall_ind
                (fun qs => points_collinearb qs = true -> points_collinear qs)
                (fun _
                  => ex_intro
                       (fun l => Forall (fun p => on l p = true) nil)
                       l
                       (Forall_nil (fun p => on l p = true)))
                (fun q qs (H0 : 
           



           (* prove that there exists a  line, then use ex instantiation to get the line and Forall_nil for this proof case. *)


(*
  := fun ps
       => conj
            (fun H : points_collinearb ps = true
              => let H0
                   :  forall p : point, In p ps -> on l p = true
                   := proj1 (forallb_forall (on l) ps) H in
                 proj2 (Forall_forall (on l) ps) H0)
            (fun H : points_collinear ps
              => let H0
                   :  forall p : point, In p ps -> on l p = true
                   := proj1 (Forall_forall (fun p => on l p = true) ps) H in
                 proj2 (forallb_forall (on l) ps) H0).
*)
End Theorems.

End Incidence.<|MERGE_RESOLUTION|>--- conflicted
+++ resolved
@@ -1,11 +1,4 @@
 (*
-<<<<<<< HEAD
-  5:59 7:55 coding
-  3:57 4:45 coding
-  zojirushi $20 
-
-=======
->>>>>>> 09cb1aab
   This module defines an abstract theory of
   Incidence geoemetry.
 *)
